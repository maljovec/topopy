########################################################################
# Software License Agreement (BSD License)                             #
#                                                                      #
# Copyright 2018 University of Utah                                    #
# Scientific Computing and Imaging Institute                           #
# 72 S Central Campus Drive, Room 3750                                 #
# Salt Lake City, UT 84112                                             #
#                                                                      #
# THE BSD LICENSE                                                      #
#                                                                      #
# Redistribution and use in source and binary forms, with or without   #
# modification, are permitted provided that the following conditions   #
# are met:                                                             #
#                                                                      #
# 1. Redistributions of source code must retain the above copyright    #
#    notice, this list of conditions and the following disclaimer.     #
# 2. Redistributions in binary form must reproduce the above copyright #
#    notice, this list of conditions and the following disclaimer in   #
#    the documentation and/or other materials provided with the        #
#    distribution.                                                     #
# 3. Neither the name of the copyright holder nor the names of its     #
#    contributors may be used to endorse or promote products derived   #
#    from this software without specific prior written permission.     #
#                                                                      #
# THIS SOFTWARE IS PROVIDED BY THE AUTHOR ``AS IS'' AND ANY EXPRESS OR #
# IMPLIED WARRANTIES, INCLUDING, BUT NOT LIMITED TO, THE IMPLIED       #
# WARRANTIES OF MERCHANTABILITY AND FITNESS FOR A PARTICULAR PURPOSE   #
# ARE DISCLAIMED. IN NO EVENT SHALL THE AUTHOR BE LIABLE FOR ANY       #
# DIRECT, INDIRECT, INCIDENTAL, SPECIAL, EXEMPLARY, OR CONSEQUENTIAL   #
# DAMAGES (INCLUDING, BUT NOT LIMITED TO, PROCUREMENT OF SUBSTITUTE    #
# GOODS OR SERVICES; LOSS OF USE, DATA, OR PROFITS; OR BUSINESS        #
# INTERRUPTION) HOWEVER CAUSED AND ON ANY THEORY OF LIABILITY, WHETHER #
# IN CONTRACT, STRICT LIABILITY, OR TORT (INCLUDING NEGLIGENCE OR      #
# OTHERWISE) ARISING IN ANY WAY OUT OF THE USE OF THIS SOFTWARE, EVEN  #
# IF ADVISED OF THE POSSIBILITY OF SUCH DAMAGE.                        #
########################################################################

import sys
import time
import collections
import json
import warnings

import numpy as np
import sklearn.preprocessing

import nglpy

from .topology import AMSCFloat, vectorFloat, vectorString


class MorseSmaleComplex(object):
    """ A wrapper class for the C++ approximate Morse-Smale complex
        Object
    """
    def __init__(self, graph='beta skeleton', gradient='steepest',
                 max_neighbors=-1, beta=1.0, normalization=None,
                 simplification='difference', debug=False):
        """ Initialization method that takes at minimum a set of input
            points and corresponding output responses.
            @ In, graph, an optional string specifying the type of
            neighborhood graph to use. Default is 'beta skeleton,' but
            other valid types are: 'delaunay,' 'relaxed beta skeleton,'
            'none', or 'approximate knn'
            @ In, gradient, an optional string specifying the type of
            gradient estimator to use. Currently the only available
            option is 'steepest'
            @ In, max_neighbors, an optional integer value specifying
            the maximum number of k-nearest neighbors used to begin a
            neighborhood search. In the case of graph='[relaxed] beta
            skeleton', we will begin with the specified approximate knn
            graph and prune edges that do not satisfy the empty region
            criteria.
            @ In, beta, an optional floating point value between 0 and
            2. This value is only used when graph='[relaxed] beta
            skeleton' and specifies the radius for the empty region
            graph computation (1=Gabriel graph, 2=Relative neighbor
            graph)
            @ In, normalization, an optional string specifying whether
            the inputs/output should be scaled before computing.
            Currently, two modes are supported 'zscore' and 'feature'.
            'zscore' will ensure the data has a mean of zero and a
            standard deviation of 1 by subtracting the mean and dividing
            by the variance. 'feature' scales the data into the unit
            hypercube.
            @ In, simplification, an optional string specifying how we
            will compute the simplification hierarchy. Currently, three
            modes are supported 'difference', 'probability' and 'count'.
            'difference' will take the function value difference of the
            extrema and its closest function valued neighboring saddle
            (standard persistence simplification), 'probability' will
            augment this value by multiplying the probability of the
            extremum and its saddle, and count will order the
            simplification by the size (number of points) in each
            manifold such that smaller features will be absorbed into
            neighboring larger features first.
            @ In, debug, an optional boolean flag for whether debugging
            output should be enabled.
        """
        super(MorseSmaleComplex, self).__init__()
        self.reset()

        self.graph = graph
        self.gradient = gradient
        self.max_neighbors = max_neighbors
        self.beta = beta
        self.simplification = simplification
        self.normalization = normalization
        self.gradient = gradient
        self.debug = debug

    def reset(self):
        """
            Empties all internal storage containers
        """
        self.persistences = []

        self.partitions = {}
        self.base_partitions = {}
        self.persistence = 0.

        self.mergeSequence = {}

        self.minIdxs = []
        self.maxIdxs = []

        self.X = []
        self.Y = []
        self.w = []

        self.names = []
        self.Xnorm = []
        self.Ynorm = []

        self.__amsc = None
        self.hierarchy = None

    def __set_data(self, X, Y, w=None, names=None):
        """ Internally assigns the input data and normalizes it
            according to the user's specifications
            @ In, X, an m-by-n array of values specifying m
            n-dimensional samples
            @ In, Y, a m vector of values specifying the output
            responses corresponding to the m samples specified by X
            @ In, w, an optional m vector of values specifying the
            weights associated to each of the m samples used. Default of
            None means all points will be equally weighted
            @ In, names, an optional list of strings that specify the
            names to associate to the n input dimensions and 1 output
            dimension. Default of None means input variables will be x0,
            x1, ..., x(n-1) and the output will be y
        """
        self.X = X
        self.Y = Y
        self.check_duplicates()

        if w is not None:
            self.w = np.array(w)
        else:
            self.w = np.ones(len(Y))*1.0/float(len(Y))

        self.names = names

        if self.names is None:
            self.names = []
            for d in range(self.get_dimensionality()):
                self.names.append('x%d' % d)
            self.names.append('y')

        if self.normalization == 'feature':
            # This doesn't work with one-dimensional arrays on older
            # versions of sklearn
            min_max_scaler = sklearn.preprocessing.MinMaxScaler()
            self.Xnorm = min_max_scaler.fit_transform(np.atleast_2d(self.X))
            self.Ynorm = min_max_scaler.fit_transform(np.atleast_2d(self.Y))
        elif self.normalization == 'zscore':
            self.Xnorm = sklearn.preprocessing.scale(self.X,
                                                     axis=0,
                                                     with_mean=True,
                                                     with_std=True,
                                                     copy=True)
            self.Ynorm = sklearn.preprocessing.scale(self.Y,
                                                     axis=0,
                                                     with_mean=True,
                                                     with_std=True,
                                                     copy=True)
        else:
            self.Xnorm = np.array(self.X)
            self.Ynorm = np.array(self.Y)

    def build(self, X, Y, w=None, names=None, edges=None):
        """ Assigns data to this object and builds the Morse-Smale
            Complex
            @ In, X, an m-by-n array of values specifying m
            n-dimensional samples
            @ In, Y, a m vector of values specifying the output
            responses corresponding to the m samples specified by X
            @ In, w, an optional m vector of values specifying the
            weights associated to each of the m samples used. Default of
            None means all points will be equally weighted
            @ In, names, an optional list of strings that specify the
            names to associate to the n input dimensions and 1 output
            dimension. Default of None means input variables will be x0,
            x1, ..., x(n-1) and the output will be y
            @ In, edges, an optional list of custom edges to use as a
            starting point for pruning, or in place of a computed graph.
        """
        self.reset()

        if X is None or Y is None:
            return

        self.__set_data(X, Y, w, names)

        if self.debug:
            sys.stderr.write('Graph Preparation: ')
            start = time.clock()

        graph_rep = nglpy.Graph(self.Xnorm, self.graph, self.max_neighbors,
                                self.beta)

        if self.debug:
            end = time.clock()
            sys.stderr.write('%f s\n' % (end-start))
            sys.stderr.write('Decomposition: ')
            start = time.clock()

        self.__amsc = AMSCFloat(vectorFloat(self.Xnorm.flatten()),
                                vectorFloat(self.Y),
                                vectorString(self.names),
                                str(self.gradient),
                                str(self.simplification),
                                vectorFloat(self.w),
                                graph_rep.full_graph(),
                                self.debug)

        if self.debug:
            end = time.clock()
            sys.stderr.write('%f s\n' % (end-start))

        hierarchy = self.__amsc.PrintHierarchy().strip().split(' ')
        self.hierarchy = hierarchy
        self.persistences = []
        self.mergeSequence = {}
        for line in hierarchy:
            if line.startswith('Maxima') or line.startswith('Minima'):
                tokens = line.split(',')
                p = float(tokens[1])
                dyingIndex = int(tokens[2])
                parentIndex = int(tokens[3])
                saddleIndex = int(tokens[4])

                self.mergeSequence[dyingIndex] = (p, parentIndex, saddleIndex)
                self.persistences.append(p)

        self.persistences = sorted(list(set(self.persistences)))

<<<<<<< HEAD
        ################################################################
=======
        ########################################################################
>>>>>>> 7796568e
        # P Save starts here.
        p_interest = 0
        # p_interest = input('Input Persistence of Interest: ')
        # idx_interest = -1
        # for idx in range(0,len(self.persistences)):
        #     if float(p_interest)<= self.persistences[idx]:
        #         idx_interest = idx
        #         break

        partitions = self.get_partitions(p_interest)
        cellIdxs = np.array(list(partitions.keys()))
        self.minIdxs = np.unique(cellIdxs[:, 0])
        self.maxIdxs = np.unique(cellIdxs[:, 1])

        # Does this need to be stored as a string? This seems excessive.
        for min_max_pair in list(partitions.keys()):
            new_key = str(min_max_pair[0])+', '+str(min_max_pair[1])
            partitions[new_key] = partitions[min_max_pair]
            del partitions[min_max_pair]

        self.base_partitions = partitions
<<<<<<< HEAD
        ################################################################
=======

        self.check_single_connected_component()
        ########################################################################
>>>>>>> 7796568e

    def load_data_and_build(self, filename, delimiter=','):
        """ Convenience function for directly working with a data file.
            This opens a file and reads the data into an array, sets the
            data as an nparray and list of dimnames
            @ In, filename, string representing the data file
        """
        data = np.genfromtxt(filename, dtype=float, delimiter=delimiter,
                             names=True)
        names = list(data.dtype.names)
        data = data.view(np.float64).reshape(data.shape + (-1,))

        X = data[:, 0:-1]
        Y = data[:, -1]

        self.build(X=X, Y=Y, names=names)

    def save(self, hierarchyFilename=None, partitionFilename=None):
        """ Saves a constructed Morse-Smale Complex in json file
            @ In, hierarchyFilename, a filename for storing the
            hierarchical merging of features
            @ In, partitionFilename, a filename for storing the base
            level partitions in the data
        """
        if partitionFilename is None:
            partitionFilename = 'Base_Partition.json'
        with open(partitionFilename, 'w') as fp:
            json.dump(self.base_partitions, fp)
            fp.close()

        if hierarchyFilename is None:
            hierarchyFilename = 'Hierarchy.csv'
        with open(hierarchyFilename, 'w') as modified:
            for line in self.hierarchy:
                tokens = line.split(',')
                if (tokens[0] == 'Maxima'):
                    modified.write(tokens[1] + ',1,' + tokens[2] + ',' +
                                   tokens[3] + ',' + tokens[4] + '\n')
                else:
                    modified.write(tokens[1] + ',0,' + tokens[2] + ',' +
                                   tokens[3] + ',' + tokens[4] + '\n')
            modified.close()

    # Depending on the persistence simplification strategy, this could
    # alter the hierarchy, so let's remove this feature until further
    # notice, also the weighting feature is still pretty experimental:

    # def set_weights(self, w=None):
    #     """ Sets the weights associated to the m input samples
    #         @ In, w, optional m vector specifying the new weights to
    #         use for the data points. Default is None and resets the
    #         weights to be uniform.
    #     """
    #     if w is not None:
    #         self.w = np.array(w)
    #     elif len(self.Y) > 0:
    #         self.w = np.ones(len(self.Y))*1.0/float(len(self.Y))

    def get_merge_sequence(self):
        """ Returns a data structure holding the ordered merge sequence
            of extrema simplification
            @ Out, a dictionary of tuples where the key is the dying
            extrema and the tuple is the the persistence, parent index,
            and the saddle index associated to the dying index, in that
            order.
        """
        return self.mergeSequence

    def get_partitions(self, persistence=None):
        """ Returns the partitioned data based on a specified
            persistence level.
            @ In, persistence, a floating point value specifying the
            size of the smallest feature we want to track.
            Default = None means consider all features.
            @ Out, a dictionary lists where each key is a min-max tuple
            specifying the index of the minimum and maximum,
            respectively. Each entry will hold a list of indices
            specifying points that are associated to this min-max pair.
        """
        if self.__amsc is None:
            return None
        if persistence is None:
            persistence = self.persistence
        if persistence not in self.partitions:
            partitions = self.__amsc.GetPartitions(persistence)
            tupleKeyedPartitions = {}
            minMaxKeys = partitions.keys()
            for strMinMax in minMaxKeys:
                indices = partitions[strMinMax]
                minMax = tuple(map(int, strMinMax.split(',')))
                tupleKeyedPartitions[minMax] = indices
            self.partitions[persistence] = tupleKeyedPartitions
            # self.partitions[persistence] = partitions
        return self.partitions[persistence]

    def get_stable_manifolds(self, persistence=None):
        """ Returns the partitioned data based on a specified
            persistence level.
            @ In, persistence, a floating point value specifying the
            size of the smallest feature we want to track.
            Default = None means consider all features.
            @ Out, a dictionary lists where each key is a integer
            specifying the index of the maximum. Each entry will hold a
            list of indices specifying points that are associated to
            this maximum.
        """
        if persistence is None:
            persistence = self.persistence
        return self.__amsc.GetStableManifolds(persistence)

    def get_unstable_manifolds(self, persistence=None):
        """ Returns the partitioned data based on a specified
            persistence level.
            @ In, persistence, a floating point value specifying the
            size of the smallest feature we want to track.
            Default = None means consider all features.
            @ Out, a dictionary lists where each key is a integer
            specifying the index of the minimum. Each entry will hold a
            list of indices specifying points that are associated to
            this minimum.
        """
        if persistence is None:
            persistence = self.persistence
        return self.__amsc.GetUnstableManifolds(persistence)

    def get_persistence(self):
        """ Sets the persistence simplfication level to be
            used for representing this Morse-Smale complex
            @ Out, floating point value specifying the current
            persistence setting.
        """
        return self.persistence

    def set_persistence(self, p):
        """ Sets the persistence simplfication level to be
            used for representing this Morse-Smale complex
            @ In, p, a floating point value that will set the
            persistence value
        """
        self.persistence = p

    def get_names(self):
        """ Returns the names of the input and output dimensions in the
            order they appear in the input data.
            @ Out, a list of strings specifying the input + output
            variable names.
        """
        return self.names

    def get_normed_x(self, rows=None, cols=None):
        """ Returns the normalized input data requested by the user
            @ In, rows, a list of non-negative integers specifying the
            row indices to return
            @ In, cols, a list of non-negative integers specifying the
            column indices to return
            @ Out, a matrix of floating point values specifying the
            normalized data values used in internal computations
            filtered by the three input parameters.
        """
        if rows is None:
            rows = list(range(0, self.get_sample_size()))
        if cols is None:
            cols = list(range(0, self.get_dimensionality()))

        if not hasattr(rows, '__iter__'):
            rows = [rows]
        rows = sorted(list(set(rows)))

        retValue = self.Xnorm[rows, :]
        return retValue[:, cols]

    def get_x(self, rows=None, cols=None):
        """ Returns the input data requested by the user
            @ In, rows, a list of non-negative integers specifying the
            row indices to return
            @ In, cols, a list of non-negative integers specifying the
            column indices to return
            @ Out, a matrix of floating point values specifying the
            input data values filtered by the two input parameters.
        """
        if rows is None:
            rows = list(range(0, self.get_sample_size()))
        if cols is None:
            cols = list(range(0, self.get_dimensionality()))

        if not hasattr(rows, '__iter__'):
            rows = [rows]
        rows = sorted(list(set(rows)))

        retValue = self.X[rows, :]
        if len(rows) == 0:
            return []
        return retValue[:, cols]

    def get_y(self, indices=None):
        """ Returns the output data requested by the user
            @ In, indices, a list of non-negative integers specifying
            the row indices to return
            @ Out, an nparray of floating point values specifying the output
            data values filtered by the indices input parameter.
        """
        if indices is None:
            indices = list(range(0, self.get_sample_size()))
        else:
            if not hasattr(indices, '__iter__'):
                indices = [indices]
            indices = sorted(list(set(indices)))

        if len(indices) == 0:
            return []
        return self.Y[indices]

    def get_label(self, indices=None):
        """ Returns the label pair indices requested by the user
            @ In, indices, a list of non-negative integers specifying
            the row indices to return
            @ Out, a list of integer 2-tuples specifying the minimum and
            maximum index of the specified rows.
        """
        if indices is None:
            indices = list(range(0, self.get_sample_size()))
        elif isinstance(indices, collections.Iterable):
            indices = sorted(list(set(indices)))
        else:
            indices = [indices]

        if len(indices) == 0:
            return []
        partitions = self.__amsc.GetPartitions(self.persistence)
        labels = self.X.shape[0]*[None]
        for strMinMax in partitions.keys():
            partIndices = partitions[strMinMax]
            label = tuple(map(int, strMinMax.split(',')))
            for idx in np.intersect1d(partIndices, indices):
                    labels[idx] = label

        labels = np.array(labels)
        if len(indices) == 1:
            return labels[indices][0]
        return labels[indices]

    def get_weights(self, indices=None):
        """ Returns the weights requested by the user
            @ In, indices, a list of non-negative integers specifying
            the row indices to return
            @ Out, a list of floating point values specifying the
            weights associated to the input data rows filtered by the
            indices input parameter.
        """
        if indices is None:
            indices = list(range(0, self.get_sample_size()))
        else:
            indices = sorted(list(set(indices)))

        if len(indices) == 0:
            return []
        return self.w[indices]

    def get_current_labels(self):
        """ Returns a list of tuples that specifies the min-max index
            labels associated to each input sample
            @ Out, a list of tuples that are each a pair of non-negative
            integers specifying the min-flow and max-flow indices
            associated to each input sample at the current level of
            persistence
        """
        partitions = self.get_partitions(self.persistence)
        return partitions.keys()

    def get_sample_size(self, key=None):
        """ Returns the number of samples in the input data
            @ In, key, an optional 2-tuple specifying a min-max id pair
            used for determining which partition size should be
            returned. If not specified then the size of the entire data
            set will be returned.
            @ Out, an integer specifying the number of samples.
        """
        if key is None:
            return len(self.Y)
        else:
            return len(self.partitions[self.persistence][key])

    def get_dimensionality(self):
        """ Returns the dimensionality of the input space of the input
            data
            @ Out, an integer specifying the dimensionality of the input
            samples.
        """
        return self.X.shape[1]

    def get_classification(self, idx):
        """ Given an index, this function will report whether that
            sample is a local minimum, a local maximum, or a regular
            point.
            @ In, idx, a non-negative integer less than the sample size
            of the input data.
            @ Out, a string specifying the classification type of the
            input sample: will be 'maximum,' 'minimum,' or 'regular.'
        """
        if idx in self.minIdxs:
            return 'minimum'
        elif idx in self.maxIdxs:
            return 'maximum'
        return 'regular'

    def print_hierarchy(self):
        """ Writes the complete Morse-Smale merge hierarchy to a string
            object.
            @ Out, a string object storing the entire merge hierarchy of
            all minima and maxima.
        """
        return self.__amsc.PrintHierarchy()

    def get_neighbors(self, idx):
        """ Returns a list of neighbors for the specified index
            @ In, an integer specifying the query point
            @ Out, a integer list of neighbors indices
        """
        return self.__amsc.Neighbors(int(idx))

    def check_duplicates(self):
        """ Function to test whether duplicates exist in the input or
            output space. Will raise a warning if they exist in the
            output space. Will raise a ValueError if they exist in the
            input space.
            @Out, None
        """
        unique_ys = len(np.unique(self.Y, axis=0))
        unique_xs = len(np.unique(self.X, axis=0))

        if len(self.Y) != unique_ys:
            warnings.warn('Range space has duplicates. Simulation of ' +
                          'simplicity may help, but artificial noise may ' +
                          'occur in flat regions of the domain. Sample size:' +
                          '{} vs. Unique Records: {}'.format(len(self.Y),
                                                             unique_ys))

        if len(self.X) != unique_xs:
            raise ValueError('Domain space has duplicates\n\tNumber of ' +
                             'Records: {}\n\tNumber of Unique Records: {}\n'\
                             .format(len(self.X), unique_xs))

    def check_single_connected_component(self):
        """ Function for testing whether the data represents a single
            connected component. Will raise a ValueError if the data is
            degenerate (need more information here), and will raise a
            warning if the number of connected components is greater
            than 2 at the completely simplified level.
        """
        #np.asarray(self.hierarchy)
        hierarchy = [None] * len(self.hierarchy)
        for i in range(len(self.hierarchy)):
            tokens = self.hierarchy[i].split(',')
            if (tokens[0] == 'Maxima'):
                #print(tokens)
                hierarchy[i] = [float(i) for i in tokens[1:]]
                #float(tokens[1] + ',' + '1' + ',' + tokens[2] + ',' + tokens[3] + ',' + tokens[4]
            else:
                hierarchy[i] = [float(i) for i in tokens[1:]]
                #modified.write(tokens[1] + ',' + '0' + ',' + tokens[2] + ',' + tokens[3] + ',' + tokens[4] + '\n')
        check = np.asarray(hierarchy)
        hierarchy_sorted = check[np.argsort(check[:, 0])]
        p_max = hierarchy_sorted[-1, 0]
        total = len(check[:, 0][check[:, 0] == p_max])

        if total > 2:
            warnings.warn('Partitions do not merge to a single connected ' +
                          'component. Increasing k or changing to a more ' +
                          'relaxed graph structure can ensure the graph is ' +
                          'more connected.')
        if total < 2:
            raise ValueError('Hierarchy may not work due to degeneracy')<|MERGE_RESOLUTION|>--- conflicted
+++ resolved
@@ -255,11 +255,7 @@
 
         self.persistences = sorted(list(set(self.persistences)))
 
-<<<<<<< HEAD
         ################################################################
-=======
-        ########################################################################
->>>>>>> 7796568e
         # P Save starts here.
         p_interest = 0
         # p_interest = input('Input Persistence of Interest: ')
@@ -281,13 +277,10 @@
             del partitions[min_max_pair]
 
         self.base_partitions = partitions
-<<<<<<< HEAD
+
         ################################################################
-=======
 
         self.check_single_connected_component()
-        ########################################################################
->>>>>>> 7796568e
 
     def load_data_and_build(self, filename, delimiter=','):
         """ Convenience function for directly working with a data file.
