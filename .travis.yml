--- conflicted
+++ resolved
@@ -10,11 +10,7 @@
   - "3.5"
   - "3.6"
   - "3.7"
-<<<<<<< HEAD
-  - "3.8"
-=======
   # - "3.8"
->>>>>>> d161733d
   # - "nightly"
   # PyPy versions commented out since scipy does not play well with pypy
   # - "pypy2.7"
